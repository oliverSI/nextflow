/*
 * Copyright (c) 2012, the authors.
 *
 *   This file is part of 'Nextflow'.
 *
 *   Nextflow is free software: you can redistribute it and/or modify
 *   it under the terms of the GNU General Public License as published by
 *   the Free Software Foundation, either version 3 of the License, or
 *   (at your option) any later version.
 *
 *   Nextflow is distributed in the hope that it will be useful,
 *   but WITHOUT ANY WARRANTY; without even the implied warranty of
 *   MERCHANTABILITY or FITNESS FOR A PARTICULAR PURPOSE.  See the
 *   GNU General Public License for more details.
 *
 *   You should have received a copy of the GNU General Public License
 *   along with Nextflow.  If not, see <http://www.gnu.org/licenses/>.
 */

package nextflow.executor

import java.nio.file.Paths

import groovy.util.logging.Slf4j
import nextflow.processor.TaskHandler
import nextflow.processor.TaskPollingMonitor
import nextflow.processor.TaskMonitor
import nextflow.processor.TaskRun

/**
 * Dummy executor, only for test purpose
 *
 * @author Paolo Di Tommaso <paolo.ditommaso@gmail.com>
 */
@Slf4j
class NopeExecutor extends AbstractExecutor {

    @Override
    protected TaskMonitor createTaskMonitor() {
        return new TaskPollingMonitor(session, 5, 50).start()
    }

    @Override
    TaskHandler createTaskHandler(TaskRun task) {
        return new NopeTaskHandler(task)
    }

}


@Slf4j
class NopeTaskHandler extends TaskHandler {

    protected NopeTaskHandler(TaskRun task) {
        super(task,null)
    }

    @Override
    void submit() {

        log.info ">> launching nope task: ${task}"
        task.workDirectory = Paths.get('.').toAbsolutePath()
        status = TaskHandler.Status.SUBMITTED
        task.exitCode = 0
        task.stdout = task.script
    }

    @Override
    boolean checkIfRunning() {
        log.debug "isRunning: $status"
        if( isSubmitted() ) {
            status = TaskHandler.Status.RUNNING
            return true
        }
    }

    @Override
<<<<<<< HEAD
    boolean checkIfTerminated() {
        log.debug "isTerminated: $status"
        if( isRunning() ) {
            status = TaskHandler.Status.TERMINATED
=======
    boolean checkIfCompleted() {
        log.debug "isTerminated: $status"
        if( isRunning() ) {
            status = TaskHandler.Status.COMPLETED
>>>>>>> b73d9c71
            return true
        }
        false
    }

    @Override
    void kill() { }

}
<|MERGE_RESOLUTION|>--- conflicted
+++ resolved
@@ -75,17 +75,10 @@
     }
 
     @Override
-<<<<<<< HEAD
-    boolean checkIfTerminated() {
-        log.debug "isTerminated: $status"
-        if( isRunning() ) {
-            status = TaskHandler.Status.TERMINATED
-=======
     boolean checkIfCompleted() {
         log.debug "isTerminated: $status"
         if( isRunning() ) {
             status = TaskHandler.Status.COMPLETED
->>>>>>> b73d9c71
             return true
         }
         false
