--- conflicted
+++ resolved
@@ -18,11 +18,7 @@
  */
 
 apply plugin: 'gradle-one-jar'
-<<<<<<< HEAD
 version = '0.7.0'
-=======
-version = '0.6.3'
->>>>>>> 20a84f0a
 
 allprojects {
     apply plugin: 'groovy'
